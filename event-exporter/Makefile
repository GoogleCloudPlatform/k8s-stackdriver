--- conflicted
+++ resolved
@@ -20,11 +20,9 @@
 IMAGE_NAME = event-exporter
 
 PREFIX ?= staging-k8s.gcr.io
-<<<<<<< HEAD
+
 TAG ?= v0.5.6
-=======
-TAG ?= v0.5.3
->>>>>>> 3dd1dec5
+
 
 IMAGE=$(PREFIX)/$(IMAGE_NAME)
 
