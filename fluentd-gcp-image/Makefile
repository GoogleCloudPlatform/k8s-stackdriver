# Copyright 2017 Google Inc.
#
# Licensed under the Apache License, Version 2.0 (the "License");
# you may not use this file except in compliance with the License.
# You may obtain a copy of the License at
#
#     http://www.apache.org/licenses/LICENSE-2.0
#
# Unless required by applicable law or agreed to in writing, software
# distributed under the License is distributed on an "AS IS" BASIS,
# WITHOUT WARRANTIES OR CONDITIONS OF ANY KIND, either express or implied.
# See the License for the specific language governing permissions and
# limitations under the License.

# The build rule builds a Docker image that logs all Docker contains logs to
# Google Compute Platform using the Cloud Logging API.

.PHONY:	build push

PREFIX=staging-k8s.gcr.io
<<<<<<< HEAD
TAG = 3.0.0
=======
TAG = 2.1.1
>>>>>>> f929fff5
BUILD_DEPS="make gcc g++ libc6-dev ruby-dev libffi-dev"

build:
	docker build --pull -t $(PREFIX)/fluentd-gcp:$(TAG) .


push:
	gcloud docker -- push $(PREFIX)/fluentd-gcp:$(TAG)


update-dependencies: build
	docker run -it --name fluentd-gcp-refreeze $(PREFIX)/fluentd-gcp:$(TAG) /bin/sh -c 'clean-install "$(BUILD_DEPS)" && rm /Gemfile.lock && gem install --file Gemfile'
	docker cp fluentd-gcp-refreeze:/Gemfile.lock .
	docker rm fluentd-gcp-refreeze<|MERGE_RESOLUTION|>--- conflicted
+++ resolved
@@ -18,11 +18,9 @@
 .PHONY:	build push
 
 PREFIX=staging-k8s.gcr.io
-<<<<<<< HEAD
+
 TAG = 3.0.0
-=======
-TAG = 2.1.1
->>>>>>> f929fff5
+
 BUILD_DEPS="make gcc g++ libc6-dev ruby-dev libffi-dev"
 
 build:
